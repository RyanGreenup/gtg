# -*- coding: utf-8 -*-
# -----------------------------------------------------------------------------
# Getting Things GNOME! - a personal organizer for the GNOME desktop
# Copyright (c) 2008-2013 - Lionel Dricot & Bertrand Rousseau
#
# This program is free software: you can redistribute it and/or modify it under
# the terms of the GNU General Public License as published by the Free Software
# Foundation, either version 3 of the License, or (at your option) any later
# version.
#
# This program is distributed in the hope that it will be useful, but WITHOUT
# ANY WARRANTY; without even the implied warranty of MERCHANTABILITY or FITNESS
# FOR A PARTICULAR PURPOSE. See the GNU General Public License for more
# details.
#
# You should have received a copy of the GNU General Public License along with
# this program.  If not, see <http://www.gnu.org/licenses/>.
# -----------------------------------------------------------------------------

""" The Preferences Dialog for configuring GTG """

import os
import shutil
<<<<<<< HEAD

from gi.repository import Gtk
from xdg.BaseDirectory import xdg_config_home
=======
import gtk
import GTG.tools.shortcut as shortcut
>>>>>>> 198f44c1

from xdg.BaseDirectory import xdg_config_home
from GTG import _
from GTG import info
from GTG.gtk import ViewConfig
<<<<<<< HEAD
from GTG.tools.shortcut import get_saved_binding
from GTG.tools.shortcut import check_invalidity
from GTG.tools.shortcut import save_new_binding
=======

>>>>>>> 198f44c1

AUTOSTART_DIRECTORY = os.path.join(xdg_config_home, "autostart")
AUTOSTART_FILE = "gtg.desktop"
AUTOSTART_PATH = os.path.join(AUTOSTART_DIRECTORY, AUTOSTART_FILE)


def enable_gtg_autostart():
    """ Enable autostart

    Firstly, locate gtg.desktop file. Then link it in AUTOSTART_FILE.
    On Windows, there is no os.symlink, just copy the file. """
    desktop_file_path = None
    this_directory = os.path.dirname(os.path.abspath(__file__))
    for path in ["../..", "../../../applications",
                 "../../../../../share/applications"]:
        fullpath = os.path.join(this_directory, path, AUTOSTART_FILE)
        fullpath = os.path.normpath(fullpath)
        if os.path.isfile(fullpath):
            desktop_file_path = fullpath
            break

    if desktop_file_path:
        if not os.path.exists(AUTOSTART_DIRECTORY):
            os.mkdir(AUTOSTART_DIRECTORY)

        # If the path is a symlink and is broken, remove it
        if os.path.islink(AUTOSTART_PATH) and \
                not os.path.exists(os.path.realpath(AUTOSTART_PATH)):
            os.unlink(AUTOSTART_PATH)

        if os.path.isdir(AUTOSTART_DIRECTORY) and \
                not os.path.exists(AUTOSTART_PATH):
            if hasattr(os, "symlink"):
                os.symlink(desktop_file_path, AUTOSTART_PATH)
            else:
                shutil.copyfile(desktop_file_path, AUTOSTART_PATH)


def disable_gtg_autostart():
    """ Disable autostart, removing the file in autostart_path """
    if os.path.isfile(AUTOSTART_PATH):
        os.remove(AUTOSTART_PATH)


class PreferencesDialog:
    """ Show preference dialog """

    def __init__(self, req):
        self.req = req
        self.config = self.req.get_config('browser')
        builder = Gtk.Builder()
        builder.add_from_file(ViewConfig.PREFERENCES_UI_FILE)

        self.dialog = builder.get_object("PreferencesDialog")
        self.dialog.set_title(_("Preferences - %s" % info.NAME))
        self.pref_autostart = builder.get_object("pref_autostart")
        self.pref_show_preview = builder.get_object("pref_show_preview")
        self.bg_color_enable = builder.get_object("bg_color_enable")
        self.hbox1 = builder.get_object("hbox1")
        self.shortcut_button = builder.get_object("shortcut_button")

        self.shortcut = ShortcutWidget(builder)

        self.fontbutton = builder.get_object("fontbutton")
        editor_font = self.config.get("font_name")
        if editor_font == "":
            font = self.dialog.get_style_context().get_font(
                Gtk.StateFlags.NORMAL)
            editor_font = font.to_string()
        self.fontbutton.set_font_name(editor_font)

        builder.connect_signals({
                                'on_pref_autostart_toggled':
                                self.on_autostart_toggled,
                                'on_pref_show_preview_toggled':
                                self.toggle_preview,
                                'on_bg_color_toggled':
                                self.on_bg_color_toggled,
                                'on_prefs_help':
                                self.on_help,
                                'on_prefs_close':
                                self.on_close,
                                'on_PreferencesDialog_delete_event':
                                self.on_close,
                                'on_fontbutton_font_set':
                                self.on_font_change,
                                'on_shortcut_button_toggled':
                                self.shortcut.on_shortcut_toggled,
                                })

    def _refresh_preferences_store(self):
        """ Sets the correct value in the preferences checkboxes """
        has_autostart = os.path.isfile(AUTOSTART_PATH)
        self.pref_autostart.set_active(has_autostart)

        self.shortcut.refresh_accel()

        show_preview = self.config.get("contents_preview_enable")
        self.pref_show_preview.set_active(show_preview)

        bg_color = self.config.get("bg_color_enable")
        self.bg_color_enable.set_active(bg_color)

    def _refresh_task_browser(self):
        """ Refresh tasks in task browser """
        task_tree = self.req.get_tasks_tree(refresh=False).get_basetree()
        task_tree.refresh_all()

    def activate(self):
        """ Activate the preferences dialog."""
        self._refresh_preferences_store()
        self.dialog.show_all()

    def on_close(self, widget, data=None):
        """ Close the preferences dialog."""
        self.dialog.hide()
        return True

    @classmethod
    def on_help(cls, widget):
        """ In future, this will open help for preferences """
        return True

    @classmethod
    def on_autostart_toggled(cls, widget):
        """ Toggle GTG autostarting with the GNOME desktop """
        if widget.get_active():
            enable_gtg_autostart()
        else:
            disable_gtg_autostart()

    def toggle_preview(self, widget):
        """ Toggle previews in the task view on or off."""
        curstate = self.config.get("contents_preview_enable")
        if curstate != widget.get_active():
            self.config.set("contents_preview_enable", not curstate)
            self._refresh_task_browser()

    def on_bg_color_toggled(self, widget):
        """ Save configuration and refresh nodes to apply the change """
        curstate = self.config.get("bg_color_enable")
        if curstate != widget.get_active():
            self.config.set("bg_color_enable", not curstate)
            self._refresh_task_browser()

    def on_font_change(self, widget):
        """ Set a new font for editor """
        self.config.set("font_name", self.fontbutton.get_font_name())


class ShortcutWidget:
    """ Show Shortcut Accelerator Widget """

    def __init__(self, builder):
        self.builder = builder
        self.dialog = builder.get_object("PreferencesDialog")
        self.button = builder.get_object("shortcut_button")
        hbox1 = builder.get_object("hbox1")
        self.new_task_default_binding = "<Primary>F12"
        self.gsettings_install_label_shown = False

        self.liststore = Gtk.ListStore(str, str)
        self.liststore.append(["", ""])
        treeview = Gtk.TreeView(self.liststore)
        column_accel = Gtk.TreeViewColumn()
        treeview.append_column(column_accel)
        treeview.set_headers_visible(False)

        cell = Gtk.CellRendererAccel()
        cell.set_alignment(0.0, 1.0)
        cell.set_fixed_size(-1, 18)
        cell.set_property("accel-mode", Gtk.CellRendererAccelMode.OTHER)
        cell.connect("accel-edited", self._cellAccelEdit, self.liststore)
        cell.connect("accel-cleared", self._accel_cleared, self.liststore)
        self.cell = cell
        column_accel.pack_start(cell, True)
        column_accel.add_attribute(cell, "text", 1)
        hbox1.add(treeview)

    def refresh_accel(self):
        """ Refreshes the accelerator """

        if not shortcut.is_gsettings_present():
            self.button.set_sensitive(False)
            iter1 = self.liststore.get_iter_first()
            self.liststore.set_value(iter1, 1, "Disabled")
            self.cell.set_sensitive(False)

            if not self.gsettings_install_label_shown:
                self._show_gsettings_install_label()
                self.gsettings_install_label_shown = True
            return

        iter1 = self.liststore.get_iter_first()
        self.new_task_binding = shortcut.get_saved_binding()
        self.binding_backup = self.new_task_binding
        if self.new_task_binding == "":
            # User had set a shortcut, but has now disabled it
            self.button.set_active(False)
            self.liststore.set_value(iter1, 1, "Disabled")
            return
        elif self.new_task_binding is None:
            # User hasn't set a shortcut ever
            self.button.set_active(False)
            self.new_task_binding = self.new_task_default_binding
            self.binding_backup = self.new_task_binding
        else:
            # There exists a shortcut
            self.button.set_active(True)
        (accel_key, accel_mods) = Gtk.accelerator_parse(self.new_task_binding)
        self.show_input = Gtk.accelerator_get_label(accel_key, accel_mods)
        self.liststore.set_value(iter1, 1, self.show_input)

    def on_shortcut_toggled(self, widget):
        """ New task shortcut checkbox is toggled """
        if widget.get_active():
            self.new_task_binding = self.binding_backup
            shortcut.save_new_binding(self.new_task_binding, True)
            self.cell.set_property("editable", True)
        else:
            self.new_task_binding = ""
            shortcut.save_new_binding(self.new_task_binding, True)
            self.cell.set_property("editable", False)

    def _cellAccelEdit(self, cell, path, accel_key, accel_mods, code, model):
        """ Accelerator is modified """
<<<<<<< HEAD
        self.show_input = Gtk.accelerator_get_label(accel_key, accel_mods)
        self.new_task_binding = Gtk.accelerator_name(accel_key, accel_mods)
        if check_invalidity(self.new_task_binding, accel_key, accel_mods):
            self._show_warning(Gtk.Button(_("Warning")), self.show_input)
=======
        self.show_input = gtk.accelerator_get_label(accel_key, accel_mods)
        self.new_task_binding = gtk.accelerator_name(accel_key, accel_mods)
        if shortcut.check_invalidity(self.new_task_binding, accel_key,
                                     accel_mods):
            self._show_warning(self.show_input)
>>>>>>> 198f44c1
            return
        self.binding_backup = self.new_task_binding
        iter = model.get_iter(path)
        model.set_value(iter, 1, self.show_input)
        shortcut.save_new_binding(self.new_task_binding,
                                  self.button.get_active())

    def _accel_cleared(self, widget, path, model):
        """ Clear the accelerator """
        iter = model.get_iter(path)
        model.set_value(iter, 1, None)

    def _show_gsettings_install_label(self):
        vbox = self.builder.get_object("prefs-vbox7")
        label = gtk.Label()
        label.set_markup(_("<small>Please install <i><b>gsettings</b></i> "
                           "to enable New task shortcut</small>"))
        vbox.add(label)

    def _show_warning(self, input_str):
        """ Show warning when user enters inappropriate accelerator """
        show = _("The shortcut \"%s\" cannot be used because "
<<<<<<< HEAD
                 "it will become impossible to type using this key.\n"
                 "Please try with a key such as "
                 "Control, Alt or Shift at the same time.") % input_str
        dialog = Gtk.MessageDialog(self.dialog,
                                   Gtk.DialogFlags.DESTROY_WITH_PARENT,
                                   Gtk.MessageType.WARNING,
                                   Gtk.ButtonsType.CANCEL,
                                   show)
=======
               "it will become impossible to type using this key.\n"
               "Please try with a key such as "
               "Control, Alt or Shift at the same time.") % input_str
        dialog = gtk.MessageDialog(self.dialog, gtk.DIALOG_DESTROY_WITH_PARENT,
                                   gtk.MESSAGE_WARNING, gtk.BUTTONS_OK, show)
>>>>>>> 198f44c1
        dialog.run()
        dialog.hide()<|MERGE_RESOLUTION|>--- conflicted
+++ resolved
@@ -21,26 +21,14 @@
 
 import os
 import shutil
-<<<<<<< HEAD
 
 from gi.repository import Gtk
 from xdg.BaseDirectory import xdg_config_home
-=======
-import gtk
+
 import GTG.tools.shortcut as shortcut
->>>>>>> 198f44c1
-
-from xdg.BaseDirectory import xdg_config_home
 from GTG import _
 from GTG import info
 from GTG.gtk import ViewConfig
-<<<<<<< HEAD
-from GTG.tools.shortcut import get_saved_binding
-from GTG.tools.shortcut import check_invalidity
-from GTG.tools.shortcut import save_new_binding
-=======
-
->>>>>>> 198f44c1
 
 AUTOSTART_DIRECTORY = os.path.join(xdg_config_home, "autostart")
 AUTOSTART_FILE = "gtg.desktop"
@@ -267,18 +255,11 @@
 
     def _cellAccelEdit(self, cell, path, accel_key, accel_mods, code, model):
         """ Accelerator is modified """
-<<<<<<< HEAD
         self.show_input = Gtk.accelerator_get_label(accel_key, accel_mods)
         self.new_task_binding = Gtk.accelerator_name(accel_key, accel_mods)
-        if check_invalidity(self.new_task_binding, accel_key, accel_mods):
-            self._show_warning(Gtk.Button(_("Warning")), self.show_input)
-=======
-        self.show_input = gtk.accelerator_get_label(accel_key, accel_mods)
-        self.new_task_binding = gtk.accelerator_name(accel_key, accel_mods)
         if shortcut.check_invalidity(self.new_task_binding, accel_key,
                                      accel_mods):
             self._show_warning(self.show_input)
->>>>>>> 198f44c1
             return
         self.binding_backup = self.new_task_binding
         iter = model.get_iter(path)
@@ -301,21 +282,13 @@
     def _show_warning(self, input_str):
         """ Show warning when user enters inappropriate accelerator """
         show = _("The shortcut \"%s\" cannot be used because "
-<<<<<<< HEAD
                  "it will become impossible to type using this key.\n"
                  "Please try with a key such as "
                  "Control, Alt or Shift at the same time.") % input_str
         dialog = Gtk.MessageDialog(self.dialog,
                                    Gtk.DialogFlags.DESTROY_WITH_PARENT,
                                    Gtk.MessageType.WARNING,
-                                   Gtk.ButtonsType.CANCEL,
+                                   Gtk.ButtonsType.OK,
                                    show)
-=======
-               "it will become impossible to type using this key.\n"
-               "Please try with a key such as "
-               "Control, Alt or Shift at the same time.") % input_str
-        dialog = gtk.MessageDialog(self.dialog, gtk.DIALOG_DESTROY_WITH_PARENT,
-                                   gtk.MESSAGE_WARNING, gtk.BUTTONS_OK, show)
->>>>>>> 198f44c1
         dialog.run()
         dialog.hide()