--- conflicted
+++ resolved
@@ -17,11 +17,7 @@
 # this program.  If not, see <http://www.gnu.org/licenses/>.
 # -----------------------------------------------------------------------------
 
-<<<<<<< HEAD
 from gi.repository import Gdk
-=======
-import gtk
->>>>>>> 41919d59
 
 #Take list of Tags and give the background color that should be applied
 #The returned color might be None (in which case, the default is used)
