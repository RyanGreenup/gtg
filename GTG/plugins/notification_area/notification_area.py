--- conflicted
+++ resolved
@@ -279,21 +279,10 @@
         menuItem.connect('activate', self.__open_task)
         menu.append(menuItem)
 
-        #view in main window checkbox
-<<<<<<< HEAD
-        view_browser_checkbox = gtk.CheckMenuItem(_("_View Main Window"))
-        view_browser_checkbox.set_active(browser.is_shown())
-        self.__signal_handler = view_browser_checkbox.connect('activate',
-                                                       self.__toggle_browser)
-        browser.connect('visibility-toggled', self.__on_browser_toggled,
-                                                view_browser_checkbox)
-        menu.append(view_browser_checkbox)
-        self.checkbox = view_browser_checkbox
-=======
+        # Show Main Window
         show_browser = gtk.MenuItem(_('_Show Main Window'))
         show_browser.connect('activate', self.__show_browser)
-        self.__menu.append(show_browser)
->>>>>>> 10b8ef0d
+        menu.append(show_browser)
 
         #separator (it's intended to be after show_all)
         # separator should be shown only when having tasks
@@ -312,34 +301,9 @@
         self.__task_separator.hide()
 
         self.__tasks_menu = SortedLimitedMenu(self.MAX_ITEMS,
-<<<<<<< HEAD
                             menu, menu_top_length)
         
-        self._indicator.activate(self.__toggle_browser, menu)
-=======
-                            self.__menu, self.__menu_top_length)
-
-        # Update the icon theme
-        icon_theme = os.path.join('notification_area', 'data', 'icons')
-        abs_theme_path = os.path.join(PLUGIN_DIR[0], icon_theme)
-        theme = gtk.icon_theme_get_default()
-        theme.append_search_path(abs_theme_path)
-
-        if self.__indicator:
-            self.__indicator.set_icon_theme_path(abs_theme_path)
-            self.__indicator.set_icon("gtg-panel")
-            self.__indicator.set_attention_icon("gtg_need_attention")
-            self.__indicator.set_menu(self.__menu)
-            self.__indicator.set_status(appindicator.STATUS_ACTIVE)
-        else:
-            self.status_icon = gtk.StatusIcon()
-            self.status_icon.set_from_icon_name("gtg-panel")
-            self.status_icon.set_tooltip("Getting Things Gnome!")
-            self.status_icon.set_visible(True)
-            self.status_icon.connect('activate', self.__show_browser)
-            self.status_icon.connect('popup-menu',
-                                     self.__on_icon_popup, self.__menu)
->>>>>>> 10b8ef0d
+        self._indicator.activate(self.__show_browser, menu)
 
     def __init_attention(self):
         # Use two different viewtree for attention and menu
