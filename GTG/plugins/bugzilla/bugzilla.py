--- conflicted
+++ resolved
@@ -14,12 +14,8 @@
 # You should have received a copy of the GNU General Public License along with
 # this program.  If not, see <http://www.gnu.org/licenses/>.
 
-<<<<<<< HEAD
 from gi.repository import GObject
-=======
-import gobject
 import re
->>>>>>> d21da10d
 import threading
 import xmlrpclib
 from urlparse import urlparse
@@ -34,21 +30,10 @@
 
 class GetBugInformationTask(threading.Thread):
 
-<<<<<<< HEAD
-    def task_added_cb(self, sender, task_id):
-        #this is a gobject callback that will block the Browser.
-        #decoupling with a thread. All interaction with task and tags objects
-        #(anything in a Tree) must be done with GObject.idle_add (invernizzi)
-        thread = threading.Thread(target = self.__analyze_task,
-                                  args = (task_id, ))
-        thread.setDaemon(True)
-        thread.start()
-=======
     def __init__(self, task, **kwargs):
         ''' Initialize task data, where task is the GTG task object. '''
         self.task = task
         super(GetBugInformationTask, self).__init__(**kwargs)
->>>>>>> d21da10d
 
     def parseBugUrl(self, url):
         r = urlparse(url)
@@ -83,26 +68,16 @@
             send_notification(bugzillaService.name, err.message)
         else:
             title = '#%s: %s' % (bug_id, bug.summary)
-            gobject.idle_add(self.task.set_title, title)
+            Gobject.idle_add(self.task.set_title, title)
             text = "%s\n\n%s" % (bug_url, bug.description)
-            gobject.idle_add(self.task.set_text, text)
+            Gobject.idle_add(self.task.set_text, text)
 
             tags = bugzillaService.getTags(bug)
             if tags is not None and tags:
                 for tag in tags:
-                    gobject.idle_add(self.task.add_tag, '@%s' % tag)
+                    Gobject.idle_add(self.task.add_tag, '@%s' % tag)
 
 
-<<<<<<< HEAD
-        GObject.idle_add(task.set_title, '#%s: %s' % (nb, title))
-
-        text = "%s\n\n%s" % (url, bug.get_description())
-        GObject.idle_add(task.set_text, text)
-
-        tag = server.get_tag(bug)
-        if tag is not None:
-            GObject.idle_add(task.add_tag, '@%s' % tag)
-=======
 class pluginBugzilla:
 
     def activate(self, plugin_api):
@@ -119,7 +94,6 @@
         bugTask = GetBugInformationTask(task)
         bugTask.setDaemon(True)
         bugTask.start()
->>>>>>> d21da10d
 
     def deactivate(self, plugin_api):
         plugin_api.get_ui().disconnect(self.connect_id)