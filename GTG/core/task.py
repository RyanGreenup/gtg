# -*- coding: utf-8 -*-
# -----------------------------------------------------------------------------
# Gettings Things Gnome! - a personal organizer for the GNOME desktop
# Copyright (c) 2008-2009 - Lionel Dricot & Bertrand Rousseau
#
# This program is free software: you can redistribute it and/or modify it under
# the terms of the GNU General Public License as published by the Free Software
# Foundation, either version 3 of the License, or (at your option) any later
# version.
#
# This program is distributed in the hope that it will be useful, but WITHOUT
# ANY WARRANTY; without even the implied warranty of MERCHANTABILITY or FITNESS
# FOR A PARTICULAR PURPOSE. See the GNU General Public License for more
# details.
#
# You should have received a copy of the GNU General Public License along with
# this program.  If not, see <http://www.gnu.org/licenses/>.
# -----------------------------------------------------------------------------

"""
task.py contains the Task class which represents (guess what) a task
"""
from datetime         import datetime
import cgi
import re
import uuid
import xml.dom.minidom
import xml.sax.saxutils as saxutils

from GTG                     import _
from GTG.tools.dates         import Date
from GTG.tools.logger        import Log
from liblarch                import TreeNode


class Task(TreeNode):
    """ This class represent a task in GTG.
    You should never create a Task directly. Use the datastore.new_task()
    function."""

    STA_ACTIVE = "Active"
    STA_DISMISSED = "Dismiss"
    STA_DONE = "Done"

    def __init__(self, ze_id, requester, newtask=False):
        TreeNode.__init__(self, ze_id)
        #the id of this task in the project should be set
        #tid is a string ! (we have to choose a type and stick to it)
        assert(isinstance(ze_id, str) or isinstance(ze_id, unicode))
        self.tid = str(ze_id)
        self.set_uuid(uuid.uuid4())
        self.remote_ids = {}
        self.content = ""
        self.title = _("My new task")
        #available status are: Active - Done - Dismiss - Note
        self.status = self.STA_ACTIVE
        self.closed_date = Date.no_date()
        self.due_date = Date.no_date()
        self.start_date = Date.no_date()
        self.can_be_deleted = newtask
        # tags
        self.tags = []
        self.req = requester
        self.__main_treeview = requester.get_main_view()
        #If we don't have a newtask, we will have to load it.
        self.loaded = newtask
        #Should not be necessary with the new backends
#        if self.loaded:
#            self.req._task_loaded(self.tid)
        self.attributes = {}
        self._modified_update()

    def is_loaded(self):
        return self.loaded

    def set_loaded(self, signal=True):
        #avoid doing it multiple times
        if not self.loaded:
            self.loaded = True

    def set_to_keep(self):
        self.can_be_deleted = False

    def is_new(self):
        return self.can_be_deleted

    def get_id(self):
        return str(self.tid)

    def set_uuid(self, value):
        self.uuid = str(value)

    def get_uuid(self):
        #NOTE: Transitional if switch, needed to add
        #      the uuid field to tasks created before
        #      adding this field to the task description.
        if self.uuid == "":
            self.set_uuid(uuid.uuid4())
            self.sync()
        return str(self.uuid)

    def get_remote_ids(self):
        '''
        A task usually has a different id in all the different backends.
        This function returns a dictionary backend_id->the id the task has
        in that backend
        @returns dict: dictionary backend_id->task remote id
        '''
        return self.remote_ids

    def add_remote_id(self, backend_id, task_remote_id):
        '''
        A task usually has a different id in all the different backends.
        This function adds a relationship backend_id-> remote_id that can be
        retrieved using get_remote_ids
        @param backend_id: string representing the backend id
        @param task_remote_id: the id for this task in the backend backend_id
        '''
        self.remote_ids[str(backend_id)] = str(task_remote_id)

    def get_title(self):
        return self.title

    #Return True if the title was changed.
    #False if the title was already the same.
    def set_title(self, title):
        #We should check for other task with the same title
        #In that case, we should add a number (like Tomboy does)
        old_title = self.title
        if isinstance(title, str):
            title = title.decode('utf8')
        if title:
            self.title = title.strip('\t\n')
        else:
            self.title = "(no title task)"
        #Avoid unnecessary sync
        if self.title != old_title:
            self.sync()
            return True
        else:
            return False

    #TODO : should we merge this function with set_title ?
    def set_complex_title(self, text, tags=[]):
        if tags:
            assert(isinstance(tags[0], str))
        due_date = Date.no_date()
        defer_date = Date.no_date()
        if text:
            # Get tags in the title
            for match in re.findall(r'(?:^|[\s])(@\w+)', text, re.UNICODE):
                tags.append(match)
            # Get attributes
            regexp = r'([\s]*)([\w-]+):\s*([^\s]+)'
            matches = re.findall(regexp, text, re.UNICODE)
            for spaces, attribute, args in matches:
                valid_attribute = True
                if attribute.lower() in ["tags", _("tags"), "tag", _("tag")]:
                    for tag in args.split(","):
                        if not tag.startswith("@"):
                            tag = "@" + tag
                        tags.append(tag)
                elif attribute.lower() in ["defer", _("defer"), "start",
                        _("start")]:
                    try:
                        defer_date = Date.parse(args)
                    except ValueError:
                        valid_attribute = False
                elif attribute.lower() == "due" or \
                     attribute.lower() == _("due"):
                    try:
                        due_date = Date.parse(args)
                    except:
                        valid_attribute = False
                else:
                    # attribute is unknown
                    valid_attribute = False

                if valid_attribute:
                    # remove valid attribute from the task title
                    text = \
                        text.replace("%s%s:%s" % (spaces, attribute, args), "")

            for t in tags:
                self.add_tag(t)

            if text != "":
                self.set_title(text.strip())
                self.set_to_keep()

            self.set_due_date(due_date)
            self.set_start_date(defer_date)

    def set_status(self, status, donedate=None):
        old_status = self.status
        self.can_be_deleted = False
        #No need to update children or whatever if the task is not loaded
        if status and self.is_loaded():
            #we first modify the status of the children
            #If Done, we set the done date
            if status in [self.STA_DONE, self.STA_DISMISSED]:
                for c in self.get_subtasks():
                    if c.get_status() in [self.STA_ACTIVE]:
                        c.set_status(status, donedate=donedate)
            #If we mark a task as Active and that some parent are not
            #Active, we break the parent/child relation
            #It has no sense to have an active subtask of a done parent.
            # (old_status check is necessary to avoid false positive a start)
            elif status in [self.STA_ACTIVE] and\
                 old_status in [self.STA_DONE, self.STA_DISMISSED]:
                if self.has_parent():
                    for p_tid in self.get_parents():
                        par = self.req.get_task(p_tid)
                        if par.is_loaded() and par.get_status() in\
                           [self.STA_DONE, self.STA_DISMISSED]:
                            #we can either break the parent/child relationship
                            #self.remove_parent(p_tid)
                            #or restore the parent too
                            par.set_status(self.STA_ACTIVE)
                #We dont mark the children as Active because
                #They might be already completed after all

        #then the task itself
        if status:
            self.status = status

        # Set closing date
        if status and status in [self.STA_DONE, self.STA_DISMISSED]:
            #to the specified date (if any)
            if donedate:
                self.closed_date = donedate
            #or to today
            else:
                self.closed_date = Date.today()
        self.sync()

    def get_status(self):
        return self.status

    def get_modified(self):
        return self.last_modified

    def get_modified_string(self):
        return self.last_modified.strftime("%Y-%m-%dT%H:%M:%S")

    def set_modified(self, modified):
        self.last_modified = modified

    def recursive_sync(self):
        """Recursively sync the task and all task children. Defined"""
        self.sync()
        for sub_id in self.children:
            sub = self.req.get_task(sub_id)
            sub.recursive_sync()

    # ABOUT DUE DATES
    #
    # PLEASE READ THIS: although simple in appearance, handling task dates can
    # actually be subtle. Take the time to understand this if you plan to work
    # on the methods below.
    #
    # Due date is the date at which a task must be accomplished. Constraints
    # exist between a task's due date and its ancestor/children's due dates.
    #
    # Date constraints
    #
    # Those are the following:
    #   - children of a task cannot have a task due date that happens later than
    #     the task's due date
    #   - ancestors of a task cannot have a due that happens before the
    #     task's due date (this is the reverse constraint from the first one)
    #   - a task's start date cannot happen later than this task's due date
    #
    # Tasks with undefined or fuzzy due dates
    #
    # Task with no due date (="undefined" tasks) or tasks with fuzzy start/due
    # dates are not subject to constraints. Furthermore, they are "transparent".
    # Meaning that they let the constraints coming from their children/parents
    # pass through them. So, for instance, a children of a task with an
    # undefined or fuzzy task would be constrained by this latter task's
    # ancestors. Equally, the an ancestor from the same undefined/fuzzy task
    # would be constrained by the children due dates.
    #
    # Updating a task due date
    #
    # Whenever a task due date is changed, all ancestor/chldren of this task
    # *must* be updated according to the constraining rules. As said above,
    # constraints must go through tasks with undefined/fuzzy due dates too!
    # 
    # Undefined/fuzzy task dates are NEVER to be updated. They are not sensitive
    # to constraint. If you want to now what constraint there is on this task's
    # due date though, you can obtain it by using the get_due_date_constraint
    # method.

    def set_due_date(self, new_duedate):
        """Defines the task's due date."""

        def __get_defined_parent_list(task):
            """Recursively fetch a list of parents that have a defined due date
               which is not fuzzy"""
            parent_list = []
            for par_id in task.parents:
                par = self.req.get_task(par_id)
                if par.get_due_date() == Date.no_date() or \
                  ( par.get_due_date() != Date.no_date() and \
                    par.get_due_date().is_fuzzy() ):
                    parent_list += __get_defined_parent_list(par)
                else:
                    parent_list.append(par)
            return parent_list

        def __get_defined_child_list(task):
            """Recursively fetch a list of children that have a defined due date
               which is not fuzzy"""
            child_list = []
            for child_id in task.children:
                child = self.req.get_task(child_id)
                if child.get_due_date() == Date.no_date() or \
                   ( child.get_due_date() != Date.no_date() and \
                     child.get_due_date().is_fuzzy() ):
                    child_list += __get_defined_child_list(child)
                else:
                    child_list.append(child)
            return child_list

        old_due_date    = self.due_date
        new_duedate_obj = Date(new_duedate) # caching the conversion
        self.due_date   = new_duedate_obj
        # If the new date is fuzzy or undefined, we don't update related tasks
        if not new_duedate_obj.is_fuzzy() and new_duedate_obj != Date.no_date():
            # if the task's start date happens later than the 
            # new due date, we update it (except for fuzzy dates)
            if self.get_start_date() != Date.no_date() and \
               not self.get_start_date().is_fuzzy()    and \
               self.get_start_date() > new_duedate_obj:
                self.set_start_date(new_duedate)
            # if some ancestors' due dates happen before the task's new
            # due date, we update them (except for fuzzy dates)
            for par in __get_defined_parent_list(self):
                if par.get_due_date() < new_duedate_obj:
                    par.set_due_date(new_duedate)
            # we must apply the constraints to the defined & non-fuzzy children
            # as well
            for sub in __get_defined_child_list(self):
                sub_duedate = sub.get_due_date()
                # if the child's due date happens later than the task's: we
                # update it to the task's new due date
                if sub_duedate > new_duedate_obj:
                    sub.set_due_date(new_duedate)
                # if the child's start date happens later than
                # the task's new due date, we update it
                # (except for fuzzy start dates)
                sub_startdate = sub.get_start_date()
                if sub_startdate != Date.no_date() and \
                   not sub_startdate.is_fuzzy() and \
                   sub_startdate > new_duedate_obj:
                    sub.set_start_date(new_duedate)
        # If the date changed, we notify the change for the children since the
        # constraints might have changed
        if old_due_date != new_duedate_obj:
            self.recursive_sync()

    def get_due_date(self):
        """ Returns the due date, which always respects all constraints """
        return self.due_date

    def get_due_date_constraint(self):
        """ Returns the most urgent due date constraint, following
            parents' due dates. Return Date.no_date() if no constraint
            is applied. """
        # Check out for constraints depending on date definition/fuzziness.
        strongest_const_date = self.due_date
        if strongest_const_date == Date.no_date() or \
           ( strongest_const_date != Date.no_date() and \
             strongest_const_date.is_fuzzy() ):
            for par_id in self.parents:
                par = self.req.get_task(par_id)
                par_duedate = par.get_due_date()
                # if parent date is undefined or fuzzy, look further up
                if par_duedate == Date.no_date() or \
                   par_duedate.is_fuzzy():
                    par_duedate = par.get_due_date_constraint()
                # if par_duedate is still undefined/fuzzy, all parents' due
                # dates are undefined or fuzzy: strongest_const_date is then
                # the best choice so far, we don't update it.
                if par_duedate == Date.no_date() or \
                   par_duedate.is_fuzzy():
                    continue
                # par_duedate is not undefined/fuzzy. If strongest_const_date is
                # still undefined or fuzzy, parent_duedate is the best choice.
                if strongest_const_date == Date.no_date() or \
                   ( strongest_const_date != Date.no_date() and \
                     strongest_const_date.is_fuzzy() ):
                    strongest_const_date = par_duedate
                    continue
                # strongest_const_date and par_date are defined and not fuzzy:
                # we compare the dates
                if par_duedate < strongest_const_date:
                    strongest_const_date = par_duedate
        return strongest_const_date

    # ABOUT START DATE
    #
    # Start date is the date at which the user has decided to work or consider
    # working on this task.
    # 
    # The only constraint applied to start dates is that start dates cannot
    # happen later than the task due date.
    # 
    # The task due date (and any constrained relatives) is updated if a new
    # task start date is chosen that does not respect this rule.
    #
    # Undefined/fizzy start dates don't constraint the task due date.

    def set_start_date(self, fulldate):
        self.start_date = Date(fulldate)
        if Date(fulldate) != Date.no_date() and \
           not Date(fulldate).is_fuzzy() and \
           self.due_date != Date.no_date() and \
           not self.due_date.is_fuzzy() and \
           Date(fulldate) > self.due_date:
            self.set_due_date(fulldate)
        self.sync()

    def get_start_date(self):
        return self.start_date

    # ABOUT CLOSED DATE
    #
    # Closed date is the date at which the task has been closed (done or
    # dismissed). Closed date is not constrained and doesn't constrain other
    # dates.

    def set_closed_date(self, fulldate):
        self.closed_date = Date(fulldate)
        self.sync()

    def get_closed_date(self):
        return self.closed_date

    def get_days_left(self):
        return self.get_due_date().days_left()

    def get_days_late(self):
        due_date = self.get_due_date()
        if due_date == Date.no_date():
            return None
        closed_date = self.get_closed_date()
        return (closed_date - due_date).days

    def get_text(self):
        """ Return the content or empty string in case of None """
        if self.content:
            return str(self.content)
        else:
            return ""

    def get_excerpt(self, lines=0, char=0, strip_tags=False,
            strip_subtasks=True):
        """
        get_excerpt return the beginning of the content of the task.
        If "lines" is provided and different than 0, it return the number X
        of line (or the whole content if it contains less lines)
        If "char" is provided, it returns the X first chars of content (or the
        whole contents if it contains less char)
        If both char and lines are provided, the shorter one is returned.
        If none of them are provided (or if they are 0), this function is
        equivalent to get_text with with all XML stripped down.
        Warning: all markup informations are stripped down. Empty lines are
        also removed
        """
        #defensive programmation to avoid returning None
        if self.content:
            txt = self.content
            if strip_tags:
                for tag in self.get_tags_name():
                    txt = self._strip_tag(txt, tag)
            element = xml.dom.minidom.parseString(txt)
            txt = self.__strip_content(element, strip_subtasks=strip_subtasks)
            txt = txt.strip()
            #We keep the desired number of lines
            if lines > 0:
                liste = txt.splitlines()
                for i in liste:
                    if i.strip() == "":
                        liste.remove(i)
                to_keep = liste[:lines]
                txt = '\n'.join(to_keep)
            #We keep the desired number of char
            if char > 0:
                txt = txt[:char]
            return txt
        else:
            return ""

    def __strip_content(self, element, strip_subtasks=False):
        txt = ""
        if element:
            for n in element.childNodes:
                if n.nodeType == n.ELEMENT_NODE:
                    if strip_subtasks and n.tagName == 'subtask':
                        if txt[-2:] == '→ ':
                            txt = txt[:-2]
                    else:
                        txt += self.__strip_content(n, strip_subtasks)
                elif n.nodeType == n.TEXT_NODE:
                    txt += n.nodeValue
        return txt

    def set_text(self, texte):
        self.can_be_deleted = False
        if texte != "<content/>":
            #defensive programmation to filter bad formatted tasks
            if not texte.startswith("<content>"):
                texte = cgi.escape(texte, quote=True)
                texte = "<content>%s" % texte
            if not texte.endswith("</content>"):
                texte = "%s</content>" % texte
            self.content = str(texte)
        else:
            self.content = ''

    ### SUBTASKS #############################################################
    #
    def new_subtask(self):
        """Add a newly created subtask to this task. Return the task added as
        a subtask
        """
        subt = self.req.new_task(newtask=True)
        #we use the inherited childrens
        self.add_child(subt.get_id())
        return subt

    def add_child(self, tid):
        """Add a subtask to this task

        @param child: the added task
        """
        Log.debug("adding child %s to task %s" % (tid, self.get_id()))
        self.can_be_deleted = False
        #the core of the method is in the TreeNode object
        TreeNode.add_child(self, tid)
        #now we set inherited attributes only if it's a new task
        child = self.req.get_task(tid)
        if self.is_loaded() and child and child.can_be_deleted:
            child.set_start_date(self.get_start_date())
            child.set_due_date(self.get_due_date())
            for t in self.get_tags():
                child.add_tag(t.get_name())
        self.sync()
        return True

    def remove_child(self, tid):
        """Removed a subtask from the task.

        @param tid: the ID of the task to remove
        """
        c = self.req.get_task(tid)
        c.remove_parent(self.get_id())
        if c.can_be_deleted:
            self.req.delete_task(tid)
            self.sync()
            return True
        else:
            return False

    #FIXME: remove this function and use liblarch instead.
    def get_subtasks(self):
        tree = self.get_tree()
        return [tree.get_node(node_id) for node_id in self.get_children()]

    #FIXME : why is this function used ? It's higly specific. Remove it?
    #        (Lionel)
    #Agreed. it's only used by the "add tag to all subtasks" widget.
    def get_self_and_all_subtasks(self, active_only=False, tasks=[]):
        print "DEPRECATED FUNCTION: get_self_and_all_subtasks"
        tasks.append(self)
        for tid in self.get_children():
            i = self.req.get_task(tid)
            if i:
                if not active_only or i.status == self.STA_ACTIVE:
                    i.get_self_and_all_subtasks(active_only, tasks)
        return tasks

    def get_subtask(self, tid):
        #FIXME : remove this function. This is not useful
        print "DEPRECATED: get_subtask"
        """Return the task corresponding to a given ID.

        @param tid: the ID of the task to return.
        """
        return self.req.get_task(tid)

<<<<<<< HEAD
    #Return true is the task has parent
    #If tag is provided, return True only
    #if the parent has this particular tag
    #FIXME : this function should be removed. Use the liblarch instead !
    def has_parents(self, tag=None):
        print "DEPRECATED: has_parent"
        has_par = TreeNode.has_parent(self)
        #The "all tag" argument
        if tag and has_par:
            a = 0
            for tid in self.get_parents():
                p = self.req.get_task(tid)
                a += p.has_tags(tag)
            to_return = a
        else:
            to_return = has_par
        return to_return

    def set_parent(self, parent_id):
        TreeNode.set_parent(self, parent_id)
        par = self.req.get_task(parent_id)
        par_duedate = par.get_due_date_constraint()
        if par_duedate != Date.no_date() and \
           not par_duedate.is_fuzzy()    and \
           self.due_date != Date.no_date() and \
           not self.due_date.is_fuzzy()  and \
           par_duedate < self.due_date:
            self.set_due_date(par_duedate)
        self.recursive_sync()

=======
>>>>>>> fc44ed98
    def set_attribute(self, att_name, att_value, namespace=""):
        """Set an arbitrary attribute.

        @param att_name: The name of the attribute.
        @param att_value: The value of the attribute. Will be converted to a
            string.
        """
        val = unicode(str(att_value), "UTF-8")
        self.attributes[(namespace, att_name)] = val
        self.sync()

    def get_attribute(self, att_name, namespace=""):
        """Get the attribute C{att_name}.

        Returns C{None} if there is no attribute matching C{att_name}.
        """
        return self.attributes.get((namespace, att_name), None)

    def sync(self):
        self._modified_update()
        if self.is_loaded():
            #This is a liblarch call to the TreeNode ancestor
            self.modified()
            return True
        else:
            return False

    def _modified_update(self):
        '''
        Updates the modified timestamp
        '''
        self.last_modified = datetime.now()

### TAG FUNCTIONS ############################################################
#
    def get_tags_name(self):
        #Return a copy of the list of tags. Not the original object.
        return list(self.tags)

    #return a copy of the list of tag objects
    def get_tags(self):
        l = []
        for tname in self.tags:
            tag = self.req.get_tag(tname)
            if not tag:
                tag = self.req.new_tag(tname)
            l.append(tag)
        return l

    def rename_tag(self, old, new):
        eold = saxutils.escape(saxutils.unescape(old))
        enew = saxutils.escape(saxutils.unescape(new))
        self.content = self.content.replace(eold, enew)
        oldt = self.req.get_tag(old)
        self.remove_tag(old)
        oldt.modified()
        self.tag_added(new)
        self.req.get_tag(new).modified()
        self.sync()

    def tag_added(self, tagname):
        """
        Adds a tag. Does not add '@tag' to the contents. See add_tag
        """
        t = tagname.encode("UTF-8")
        #Do not add the same tag twice
        if not t in self.tags:
            self.tags.append(t)
            if self.is_loaded():
                for child in self.get_subtasks():
                    if child.can_be_deleted:
                        child.add_tag(t)

                tag = self.req.get_tag(t)
                if not tag:
                    tag = self.req.new_tag(t)
                tag.modified()
            return True

    def add_tag(self, tagname):
        "Add a tag to the task and insert '@tag' into the task's content"
        if self.tag_added(tagname):
            c = self.content

            #strip <content>...</content> tags
            if c.startswith('<content>'):
                c = c[len('<content>'):]
            if c.endswith('</content>'):
                c = c[:-len('</content>')]

            if not c:
                # don't need a separator if it's the only text
                sep = ''
            elif c.startswith('<tag>'):
                # if content starts with a tag, make a comma-separated list
                sep = ', '
            else:
                # other text at the beginning, so put the tag on its own line
                sep = '\n\n'

            self.content = "<content><tag>%s</tag>%s%s</content>" % (
                tagname, sep, c)
            #we modify the task internal state, thus we have to call for a sync
            self.sync()

    #remove by tagname
    def remove_tag(self, tagname):
#        print "remove tag %s" %tagname
        modified = False
        if tagname in self.tags:
            self.tags.remove(tagname)
            modified = True
            for child in self.get_subtasks():
                if child.can_be_deleted:
                    child.remove_tag(tagname)
        self.content = self._strip_tag(self.content, tagname)
        if modified:
            tag = self.req.get_tag(tagname)
            # The ViewCount of the tag still doesn't know that
            # the task was removed. We need to update manually
            tag.update_task(self.get_id())
            if tag:
                tag.modified()
#            print "removing now %s and tag is %s - %s" %(tagname,tag, tag.get_active_tasks_count())

    def set_only_these_tags(self, tags_list):
        '''
        Given a list of strings representing tags, it makes sure that
        this task has those and only those tags.
        '''
        for tag in self.get_tags_name():
            try:
                tags_list.remove(tag)
            except:
                self.remove_tag(tag)
        for tag in tags_list:
            self.add_tag(tag)

    def _strip_tag(self, text, tagname, newtag=''):
        return (text
                    .replace('<tag>%s</tag>\n\n' % (tagname), newtag) #trail \n
                    #trail comma
                    .replace('<tag>%s</tag>, ' % (tagname), newtag)
                    .replace('<tag>%s</tag>,' % (tagname), newtag)
                    .replace('<tag>%s</tag>' % (tagname), newtag)
                    #in case XML is missing (bug #504899)
                    .replace('%s\n\n' % (tagname), newtag)
                    .replace('%s, ' % (tagname), newtag)
                    .replace('%s,' % (tagname), newtag)
                    #don't forget a space a the end
                    .replace('%s ' % (tagname), newtag))

    #tag_list is a list of tags names
    #return true if at least one of the list is in the task
    def has_tags(self, tag_list=None, notag_only=False):
        #recursive function to explore the tags and its children
        def children_tag(tagname):
            toreturn = False
            if tagname in self.tags:
                toreturn = True
            else:
                tag = self.req.get_tag(tagname)
                for tagc_name in tag.get_children():
                    if not toreturn:
                        toreturn = children_tag(tagc_name)
            return toreturn

        #We want to see if the task has no tags
        toreturn = False
        if notag_only:
            toreturn = self.tags == []
        #Here, the user ask for the "empty" tag
        #And virtually every task has it.
        elif tag_list == [] or tag_list == None:
            toreturn = True
        elif tag_list:
            for tagname in tag_list:
                if not toreturn:
                    toreturn = children_tag(tagname)
        else:
            #Well, if we don't filter on tags or notag, it's true, of course
            toreturn = True
        return toreturn

    def __str__(self):
        s = ""
        s = s + "Task Object\n"
        s = s + "Title:  " + self.title + "\n"
        s = s + "Id:     " + self.tid + "\n"
        s = s + "Status: " + self.status + "\n"
        s = s + "Tags:   " + str(self.tags)
        return s<|MERGE_RESOLUTION|>--- conflicted
+++ resolved
@@ -591,39 +591,6 @@
         """
         return self.req.get_task(tid)
 
-<<<<<<< HEAD
-    #Return true is the task has parent
-    #If tag is provided, return True only
-    #if the parent has this particular tag
-    #FIXME : this function should be removed. Use the liblarch instead !
-    def has_parents(self, tag=None):
-        print "DEPRECATED: has_parent"
-        has_par = TreeNode.has_parent(self)
-        #The "all tag" argument
-        if tag and has_par:
-            a = 0
-            for tid in self.get_parents():
-                p = self.req.get_task(tid)
-                a += p.has_tags(tag)
-            to_return = a
-        else:
-            to_return = has_par
-        return to_return
-
-    def set_parent(self, parent_id):
-        TreeNode.set_parent(self, parent_id)
-        par = self.req.get_task(parent_id)
-        par_duedate = par.get_due_date_constraint()
-        if par_duedate != Date.no_date() and \
-           not par_duedate.is_fuzzy()    and \
-           self.due_date != Date.no_date() and \
-           not self.due_date.is_fuzzy()  and \
-           par_duedate < self.due_date:
-            self.set_due_date(par_duedate)
-        self.recursive_sync()
-
-=======
->>>>>>> fc44ed98
     def set_attribute(self, att_name, att_value, namespace=""):
         """Set an arbitrary attribute.
 
