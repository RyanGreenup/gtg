# -*- coding: utf-8 -*-
# -----------------------------------------------------------------------------
# Gettings Things Gnome! - a personal organizer for the GNOME desktop
# Copyright (c) 2008-2009 - Lionel Dricot & Bertrand Rousseau
#
# This program is free software: you can redistribute it and/or modify it under
# the terms of the GNU General Public License as published by the Free Software
# Foundation, either version 3 of the License, or (at your option) any later
# version.
#
# This program is distributed in the hope that it will be useful, but WITHOUT
# ANY WARRANTY; without even the implied warranty of MERCHANTABILITY or FITNESS
# FOR A PARTICULAR PURPOSE. See the GNU General Public License for more
# details.
#
# You should have received a copy of the GNU General Public License along with
# this program.  If not, see <http://www.gnu.org/licenses/>.
# -----------------------------------------------------------------------------

#This is the TaskEditor
#
#It's the window you see when you double-click on a Task
#The main text widget is a home-made TextView called TaskView (see taskview.py)
#The rest is the logic of the widget : date changing widgets, buttons, ...
import sys
import time

from GTG import _
from GTG import PLUGIN_DIR
from GTG import DATA_DIR
from GTG.taskeditor          import GnomeConfig
from GTG.tools               import dates
from GTG.taskeditor.taskview import TaskView
from GTG.core.plugins.engine import PluginEngine
from GTG.core.plugins.api    import PluginAPI
try:
    import pygtk
    pygtk.require("2.0")
except: # pylint: disable-msg=W0702
    sys.exit(1)
try:
    import gtk
    from gtk import gdk
except: # pylint: disable-msg=W0702
    sys.exit(1)
    
date_separator = "-"

class TaskEditor :
    #delete_callback is the function called on deletion
    #close_callback is the function called on close
    #opentask_callback is the function to open a new editor
    #tasktitle_callback is called when title changes
    #notes is experimental (bool)
    #taskconfig is a ConfigObj dic to save infos about tasks
    #thisisnew is True when a new task is created and opened
    def __init__(self, requester, task, plugins,
                delete_callback=None, close_callback=None,opentask_callback=None, \
                tasktitle_callback=None, notes=False,taskconfig=None,\
                plugin_apis=None,thisisnew=False,clipboard=None) :
        self.req = requester
        self.config = taskconfig
        self.p_apis = plugin_apis
        self.time = None
        self.clipboard = clipboard
        self.builder = gtk.Builder() 
        self.builder.add_from_file(GnomeConfig.GLADE_FILE)
        self.donebutton = self.builder.get_object("mark_as_done_editor")
        self.dismissbutton = self.builder.get_object("dismiss_editor")
        self.deletebutton = self.builder.get_object("delete_editor")
        self.deletebutton.set_tooltip_text(GnomeConfig.DELETE_TOOLTIP)
        self.subtask_button = self.builder.get_object("insert_subtask")
        self.subtask_button.set_tooltip_text(GnomeConfig.SUBTASK_TOOLTIP)
        self.inserttag_button = self.builder.get_object("inserttag")
        self.inserttag_button.set_tooltip_text(GnomeConfig.TAG_TOOLTIP)
        #Create our dictionary and connect it
        dic = {
                "mark_as_done_clicked"  : self.change_status,
                "on_dismiss"            : self.dismiss,
                "on_keepnote_clicked"   : self.keepnote,
                "delete_clicked"        : self.delete_task,
                "on_duedate_pressed"    : (self.on_date_pressed,"due"),
                "on_startdate_pressed"    : (self.on_date_pressed,"start"),
                "on_closeddate_pressed"   : (self.on_date_pressed, "closed"),
                "close_clicked"         : self.close,
                "startingdate_changed" : (self.date_changed,"start"),
                "duedate_changed" : (self.date_changed,"due"),
                "closeddate_changed"    : (self.date_changed, "closed"),
                "on_insert_subtask_clicked" : self.insert_subtask,
                "on_inserttag_clicked" : self.inserttag_clicked,
                "on_move" : self.on_move,
                "on_nodate"             : self.nodate_pressed,
                "on_set_fuzzydate_now"  : self.set_fuzzydate_now,
                "on_set_fuzzydate_soon" : self.set_fuzzydate_soon,
                "on_set_fuzzydate_later": self.set_fuzzydate_later,
        }
        self.builder.connect_signals(dic)
        self.window         = self.builder.get_object("TaskEditor")
        #Removing the Normal textview to replace it by our own
        #So don't try to change anything with glade, this is a home-made widget
        textview = self.builder.get_object("textview")
        scrolled = self.builder.get_object("scrolledtask")
        scrolled.remove(textview)
        self.open_task  = opentask_callback
        self.task_title = tasktitle_callback
        self.textview   = TaskView(self.req,self.clipboard)
        self.textview.show()
        self.textview.set_subtask_callback(self.new_subtask)
        self.textview.open_task_callback(self.open_task)
        self.textview.tasktitle_callback(self.task_title)
        self.textview.set_left_margin(7)
        self.textview.set_right_margin(5)
        scrolled.add(self.textview)
        #Voila! it's done
        self.calendar       = self.builder.get_object("calendar")
        self.cal_widget       = self.builder.get_object("calendar1")
        self.calendar_fuzzydate_btns       = self.builder.get_object("fuzzydate_btns")
        #self.cal_widget.set_property("no-month-change",True)
        self.sigid = None
        self.sigid_month = None
        #Do we have to close the calendar when date is changed ?
        #This is a ugly hack to close the calendar on the first click
        self.close_when_changed = True
        self.duedate_widget = self.builder.get_object("duedate_entry")
        self.startdate_widget = self.builder.get_object("startdate_entry")
        self.closeddate_widget = self.builder.get_object("closeddate_entry")
        self.dayleft_label  = self.builder.get_object("dayleft")
        self.tasksidebar = self.builder.get_object("tasksidebar")
        self.keepnote_button = self.builder.get_object("keepnote")
        if not notes :
            self.keepnote_button.hide()
            separator = self.builder.get_object("separator_note")
            separator.hide()
        #We will keep the name of the opened calendar
        #Empty means that no calendar is opened
        self.__opened_date = ''
        
        # Define accelerator keys
        self.init_accelerators()
        
        self.task = task
        tags = task.get_tags()
        self.textview.subtasks_callback(task.get_subtask_tids)
        self.textview.removesubtask_callback(task.remove_subtask)
        self.textview.set_get_tagslist_callback(task.get_tags_name)
        self.textview.set_add_tag_callback(task.add_tag)
        self.textview.set_remove_tag_callback(task.remove_tag)
        self.textview.save_task_callback(self.light_save)
        self.delete  = delete_callback
        self.closing = close_callback

        texte = self.task.get_text()
        title = self.task.get_title()
        #the first line is the title
        self.textview.set_text("%s\n"%title)
        #we insert the rest of the task
        if texte :
            self.textview.insert("%s"%texte)
        else :
            #If not text, we insert tags
            if tags :
                for t in tags :
                    self.textview.insert_text("%s, "%t.get_name())
                self.textview.insert_text("\n")
            #If we don't have text, we still need to insert subtasks if any
            subtasks = task.get_subtask_tids()
            if subtasks :
                self.textview.insert_subtasks(subtasks)
        #We select the title if it's a new task
        if thisisnew :
            self.textview.select_title()
        else :
            self.task.set_to_keep()
        self.textview.modified(full=True)
        self.window.connect("destroy", self.destruction)
        
        # plugins
        self.plugins = plugins
        self.pengine = PluginEngine(PLUGIN_DIR)
        self.te_plugin_api = PluginAPI(window = self.window,
                                       config = None,
                                       data_dir = DATA_DIR,
                                       builder = self.builder, 
                                       requester = self.req,
                                       taskview = None, 
                                       task_modelsort = None,
                                       ctaskview = None, 
                                       ctask_modelsort = None,
                                       filter_cbs = None,
                                       tagpopup = None,
                                       tagview = None,
                                       task = task, 
                                       browser = None,
                                       texteditor = self)
        self.p_apis.append(self.te_plugin_api)
        self.pengine.onTaskLoad(self.plugins, self.te_plugin_api)
        
        #Putting the refresh callback at the end make the start a lot faster
        self.textview.refresh_callback(self.refresh_editor)
        self.refresh_editor()
        self.textview.grab_focus()
        
        #restoring size and position, spatial tasks
        if self.config :
            tid = self.task.get_id()
            if tid in self.config:
                if "position" in self.config[tid]:
                    pos = self.config[tid]["position"]
                    self.move(pos[0],pos[1])
                    #print "restoring position %s %s" %(pos[0],pos[1])
                if "size" in self.config[tid]:
                    size = self.config[tid]["size"]
                    #print "size %s - %s" %(str(size[0]),str(size[1]))
                    #this eval(str()) is a hack to accept both int and str
                    self.window.resize(eval(str(size[0])),eval(str(size[1])))

        self.window.show()
        self.textview.set_editable(True)

    # Define accelerator-keys for this dialog
    # TODO: undo/redo
    def init_accelerators(self):
        agr = gtk.AccelGroup()
        self.window.add_accel_group(agr)
        
        # Escape and Ctrl-W close the dialog. It's faster to call close
        # directly, rather than use the close button widget
        key, modifier = gtk.accelerator_parse('Escape')
        agr.connect_group(key, modifier, gtk.ACCEL_VISIBLE, self.close)
        
        key, modifier = gtk.accelerator_parse('<Control>w')
        agr.connect_group(key, modifier, gtk.ACCEL_VISIBLE, self.close)
        
        # Ctrl-N creates a new task
        key, modifier = gtk.accelerator_parse('<Control>n')
        agr.connect_group(key, modifier, gtk.ACCEL_VISIBLE, self.new_task)
        
        # Ctrl-Shift-N creates a new subtask
        insert_subtask = self.builder.get_object("insert_subtask")
        key, mod       = gtk.accelerator_parse("<Control><Shift>n")
        insert_subtask.add_accelerator('clicked', agr, key, mod, gtk.ACCEL_VISIBLE)
        
        # Ctrl-D marks task as done
        mark_as_done_editor = self.builder.get_object('mark_as_done_editor')
        key, mod = gtk.accelerator_parse('<Control>d')
        mark_as_done_editor.add_accelerator('clicked', agr, key, mod, gtk.ACCEL_VISIBLE)
        
        # Ctrl-I marks task as dismissed
        dismiss_editor = self.builder.get_object('dismiss_editor')
        key, mod = gtk.accelerator_parse('<Control>i')
        dismiss_editor.add_accelerator('clicked', agr, key, mod, gtk.ACCEL_VISIBLE)
        
    
<<<<<<< HEAD
    #Can be called at any time to reflect the status of the Task
    #Refresh should never interfere with the TaskView
    #If a title is passed as a parameter, it will become
    #The new window title. If not, we will look for the task title
=======
    #Can be called at any time to reflect the status of the Task.
    #Refresh should never interfere with the TaskView.
    #If a title is passed as a parameter, it will become
    #the new window title. If not, we will look for the task title.
>>>>>>> ddda6632
    #Refreshtext is whether or not we should refresh the TaskView
    #(doing it all the time is dangerous if the task is empty)
    def refresh_editor(self, title=None, refreshtext=False):
        to_save = False
        #title of the window 
        if title :
            self.window.set_title(title)
            to_save = True
        else :
            self.window.set_title(self.task.get_title())
           
        status = self.task.get_status() 
        if status == "Dismiss":
            self.donebutton.set_label(GnomeConfig.MARK_DONE)
            self.donebutton.set_tooltip_text(GnomeConfig.MARK_DONE_TOOLTIP)
            self.donebutton.set_icon_name("gtg-task-done")
            self.dismissbutton.set_label(GnomeConfig.MARK_UNDISMISS)
            self.dismissbutton.set_tooltip_text(GnomeConfig.MARK_UNDISMISS_TOOLTIP)
            self.dismissbutton.set_icon_name("gtg-task-undismiss")
        elif status == "Done":
            self.donebutton.set_label(GnomeConfig.MARK_UNDONE)
            self.donebutton.set_tooltip_text(GnomeConfig.MARK_UNDONE_TOOLTIP)
            self.donebutton.set_icon_name("gtg-task-undone")
            self.dismissbutton.set_label(GnomeConfig.MARK_DISMISS)
            self.dismissbutton.set_tooltip_text(GnomeConfig.MARK_DISMISS_TOOLTIP)
            self.dismissbutton.set_icon_name("gtg-task-dismiss")
        else:
            self.donebutton.set_label(GnomeConfig.MARK_DONE)
            self.donebutton.set_tooltip_text(GnomeConfig.MARK_DONE_TOOLTIP)
            self.donebutton.set_icon_name("gtg-task-done")
            self.dismissbutton.set_label(GnomeConfig.MARK_DISMISS)
            self.dismissbutton.set_tooltip_text(GnomeConfig.MARK_DISMISS_TOOLTIP)
            self.dismissbutton.set_icon_name("gtg-task-dismiss")
            
        if status == "Note":
            self.donebutton.hide()
            self.tasksidebar.hide()
            self.keepnote_button.set_label(GnomeConfig.MAKE_TASK)
        else :
            self.donebutton.show()
            self.tasksidebar.show()
            self.keepnote_button.set_label(GnomeConfig.KEEP_NOTE)
        
        #Refreshing the status bar labels and date boxes
        if status == "Done":
            self.builder.get_object("label2").hide()
            self.builder.get_object("hbox1").hide()
            self.builder.get_object("label4").show()
            self.builder.get_object("hbox4").show()
        else:
            self.builder.get_object("label4").hide()
            self.builder.get_object("hbox4").hide()
            self.builder.get_object("label2").show() 
            self.builder.get_object("hbox1").show()
             
        #refreshing the due date field
        duedate = self.task.get_due_date()
        prevdate = dates.strtodate(self.duedate_widget.get_text())
        if duedate != prevdate or type(duedate) is not type(prevdate):
            zedate = str(duedate).replace("-", date_separator)
            self.duedate_widget.set_text(zedate)
        # refreshing the closed date field
        closeddate = self.task.get_closed_date()
        prevcldate = dates.strtodate(self.closeddate_widget.get_text())
        if closeddate != prevcldate or type(closeddate) is not type(prevcldate):
            zecldate = str(closeddate).replace("-", date_separator)
            self.closeddate_widget.set_text(zecldate)
        #refreshing the day left label
        #If the task is marked as done, we display the delay between the 
        #due date and the actual closing date. If the task isn't marked 
        #as done, we display the number of days left.
        if status == "Done":
            delay = self.task.get_days_late()
            if delay is None:
                txt = ""
            elif delay == 0:
                txt = "Completed on time"
            elif delay == 1:
                txt = "Completed 1 day late"
            elif delay > 1:
                txt = _("Completed %s days late") %delay
            elif delay == -1:
                txt = "Completed 1 day early"
            elif delay < -1:
                txt = _("Completed %s days early") % -delay
        else:
            result = self.task.get_days_left()
            if result is None:
                txt = ""
            elif result == 1:
                txt = _("Due tomorrow !")
            elif result > 0:
                txt = _("%s days left") %result
            elif result == 0:
                txt = _("Due today !")
            elif result == -1:
                txt = _("Due yesterday")
            elif result < 0:
                txt = _("Was %s days ago") % -result
        window_style = self.window.get_style()
        color = str(window_style.text[gtk.STATE_INSENSITIVE])
        self.dayleft_label.set_markup("<span color='"+color+"'>"+txt+"</span>")

        startdate = self.task.get_start_date()
        prevdate = dates.strtodate(self.startdate_widget.get_text())
        if startdate != prevdate or type(startdate) is not type(prevdate):
            zedate = str(startdate).replace("-",date_separator)
            self.startdate_widget.set_text(zedate) 
        #Refreshing the tag list in the insert tag button
        taglist = self.req.get_used_tags()
        menu = gtk.Menu()
        tag_count = 0
        for t in taglist :
            tt = t.get_name()
            if not self.task.has_tags(tag_list=[t]) :
                tag_count += 1
                mi = gtk.MenuItem(label=tt, use_underline=False)
                mi.connect("activate",self.inserttag,tt)
                mi.show()
                menu.append(mi)
        if tag_count > 0 :
            self.inserttag_button.set_menu(menu)

        if refreshtext:
            self.textview.modified(refresheditor=False)            
        if to_save:
            self.light_save()
            
        
    def date_changed(self,widget,data):
        text = widget.get_text()
        validdate = False
        if not text :
            validdate = True
            datetoset = dates.no_date
        else :
            datetoset = dates.strtodate(text)
            if datetoset :
                validdate = True
                
        if validdate :
            #If the date is valid, we write with default color in the widget
            # "none" will set the default color.
            widget.modify_text(gtk.STATE_NORMAL, None)
            widget.modify_base(gtk.STATE_NORMAL, None)
            if data == "start" :
                self.task.set_start_date(datetoset)
            elif data == "due" :
                self.task.set_due_date(datetoset)
            elif data == "closed" :
                self.task.set_closed_date(datetoset)
        else :
            #We should write in red in the entry if the date is not valid
            widget.modify_text(gtk.STATE_NORMAL, gtk.gdk.color_parse("#F00"))
            widget.modify_base(gtk.STATE_NORMAL, gtk.gdk.color_parse("#F88"))


        
        
    def on_date_pressed(self, widget,data): 
        """Called when the due button is clicked."""
        
        self.__opened_date = data
        if self.__opened_date == "due" :
            toset = self.task.get_due_date()
            self.calendar_fuzzydate_btns.show()
        elif self.__opened_date == "start" :
            toset = self.task.get_start_date()
            self.calendar_fuzzydate_btns.hide()
        elif self.__opened_date == "closed" :
            toset = self.task.get_closed_date()
            self.calendar_fuzzydate_btns.hide()
        
        rect = widget.get_allocation()
        x, y = widget.window.get_origin()
        cal_width, cal_height = self.calendar.get_size()
        self.calendar.move((x + rect.x - cal_width + rect.width)
                                            , (y + rect.y - cal_height))
        self.calendar.show()
        """Because some window managers ignore move before you show a window."""
        self.calendar.move((x + rect.x - cal_width + rect.width)
                                            , (y + rect.y - cal_height))
        
        self.calendar.grab_add()
        #We grab the pointer in the calendar
        gdk.pointer_grab(self.calendar.window, True,gdk.BUTTON1_MASK|gdk.MOD2_MASK)
        #we will close the calendar if the user clicks outside
        
        if not isinstance(toset, dates.FuzzyDate):
            if not toset:
                # we set the widget to today's date if there is not a date defined
                toset = dates.date_today()

            y = toset.year()
            m = toset.month()
            d = int(toset.day())
            
            #We have to select the day first. If not, we might ask for
            #February while still being on 31 -> error !
            self.cal_widget.select_day(d)
            self.cal_widget.select_month(int(m)-1,int(y))
            
        self.calendar.connect('button-press-event', self.__focus_out)
        self.sigid = self.cal_widget.connect("day-selected",self.day_selected)
        self.sigid_month = self.cal_widget.connect("month-changed",self.month_changed)

    def day_selected(self,widget) :
        y,m,d = widget.get_date()
        if self.__opened_date == "due" :
            self.task.set_due_date(dates.strtodate("%s-%s-%s"%(y,m+1,d)))
        elif self.__opened_date == "start" :
            self.task.set_start_date(dates.strtodate("%s-%s-%s"%(y,m+1,d)))
        elif self.__opened_date == "closed" :
            self.task.set_closed_date(dates.strtodate("%s-%s-%s"%(y,m+1,d)))
        if self.close_when_changed :
            #When we select a day, we connect the mouse release to the
            #closing of the calendar.
            self.mouse_sigid = self.cal_widget.connect('event',self.__mouse_release)
        else :
            self.close_when_changed = True
        self.refresh_editor()
        
    def __mouse_release(self,widget,event):
        if event.type == gtk.gdk.BUTTON_RELEASE:
            self.__close_calendar()
            self.cal_widget.disconnect(self.mouse_sigid)
        
    def month_changed(self,widget) :
        #This is a ugly hack to close the calendar on the first click
        self.close_when_changed = False

    def set_opened_date(self, date):
        if self.__opened_date == "due" :
            self.task.set_due_date(date)
        elif self.__opened_date == "start" :
            self.task.set_start_date(date)
        elif self.__opened_date == "closed" :
            self.task.set_closed_date(date)
        self.refresh_editor()
        self.__close_calendar()
        
    def nodate_pressed(self,widget) : #pylint: disable-msg=W0613
        self.set_opened_date(dates.no_date)
        
    def set_fuzzydate_now(self, widget) : #pylint: disable-msg=W0613
        self.set_opened_date(dates.NOW)
        
    def set_fuzzydate_soon(self, widget) : #pylint: disable-msg=W0613
        self.set_opened_date(dates.SOON)
        
    def set_fuzzydate_later(self, widget) : #pylint: disable-msg=W0613
        self.set_opened_date(dates.LATER)
        
    def dismiss(self,widget) : #pylint: disable-msg=W0613
        stat = self.task.get_status()
        if stat == "Dismiss":
            self.task.set_status("Active")
            self.refresh_editor()
        else:
            self.task.set_status("Dismiss")
            self.close(None)
    
    def keepnote(self,widget) : #pylint: disable-msg=W0613
        stat = self.task.get_status()
        toset = "Note"
        if stat == "Note" :
            toset = "Active"
        self.task.set_status(toset)
        self.refresh_editor()
    
    def change_status(self,widget) : #pylint: disable-msg=W0613
        stat = self.task.get_status()
        if stat == "Done":
            self.task.set_status("Active")
            self.refresh_editor()
        else:
            self.task.set_status("Done")
            self.close(None)
    
    def delete_task(self,widget) :
        if self.delete :
            result = self.delete(widget,self.task.get_id())
        #if the task was deleted, we close the window
        if result : self.window.destroy()

    
    #Take the title as argument and return the subtask ID
    def new_subtask(self,title=None,tid=None) :
        if tid:
            self.task.add_subtask(tid)
        elif title:
            subt = self.task.new_subtask()
            subt.set_title(title)
            tid = subt.get_id()
            return tid

    # Create a new task
    def new_task(self, *args):
        task = self.req.new_task(tags=None, newtask=True)
        task_id = task.get_id()
        self.open_task(task_id)
        
    def insert_subtask(self,widget) : #pylint: disable-msg=W0613
        self.textview.insert_newtask()
        self.textview.grab_focus()
        
    def inserttag_clicked(self,widget) : #pylint: disable-msg=W0613
        itera = self.textview.get_insert()
        if itera.starts_line() :
            self.textview.insert_text("@",itera)
        else :
            self.textview.insert_text(" @",itera)
        self.textview.grab_focus()
        
    def inserttag(self,widget,tag) : #pylint: disable-msg=W0613
        self.textview.insert_tags([tag])
        self.textview.grab_focus()
    
    def save(self) :
        self.task.set_title(self.textview.get_title())
        self.task.set_text(self.textview.get_text()) 
        self.task.sync()
        if self.config != None:
            self.config.write()
        self.time = time.time()
    #light_save save the task without refreshing every 30seconds
    #We will reduce the time when the get_text will be in another thread
    def light_save(self) :
        #if self.time is none, we never called any save
        if self.time:
            diff = time.time() - self.time
            tosave = diff > GnomeConfig.SAVETIME
        else:
            #we don't want to save a task while opening it
            tosave = self.textview.get_editable()
            diff = None
        if tosave:
            self.save()
        
        
    #This will bring the Task Editor to front    
    def present(self):
        self.window.present()
    def move(self,x,y):
        try:
            xx=int(x)
            yy=int(y)
            self.window.move(xx,yy)
        except:
            pass
    def get_position(self):
        return self.window.get_position()
        
    def on_move(self,widget,event):
        #saving the position
        if self.config != None:
            tid = self.task.get_id()
            if not tid in self.config :
                self.config[tid] = dict()
            #print "saving task position %s" %str(self.get_position())
            self.config[tid]["position"] = self.get_position()
            self.config[tid]["size"] = self.window.get_size()
        
    #We define dummy variable for when close is called from a callback
    def close(self,window=None,a=None,b=None,c=None) : #pylint: disable-msg=W0613
        #We should also destroy the whole taskeditor object.
        self.window.destroy()
    
    #The destroy signal is linked to the "close" button. So if we call
    #destroy in the close function, this will cause the close to be called twice
    #To solve that, close will just call "destroy" and the destroy signal
    #Will be linked to this destruction method that will save the task
    def destruction(self,a=None) :#pylint: disable-msg=W0613
        #Save should be also called when buffer is modified
        self.pengine.onTaskClose(self.plugins, self.te_plugin_api)
        self.p_apis.remove(self.te_plugin_api)
        tid = self.task.get_id()
        if self.task.is_new():
            self.req.delete_task(tid)
        else:
            self.save()
            for i in self.task.get_subtasks():
                i.set_to_keep()
        self.closing(tid)
        
############# Private functions #################
        
    
    def __focus_out(self,w=None,e=None) : #pylint: disable-msg=W0613
        #We should only close if the pointer click is out of the calendar !
        p = self.calendar.window.get_pointer()
        s = self.calendar.get_size()
        if  not(0 <= p[0] <= s[0] and 0 <= p[1] <= s[1]) :
            self.__close_calendar()
        
    
    def __close_calendar(self,widget=None,e=None) : #pylint: disable-msg=W0613
        self.calendar.hide()
        self.__opened_date = ''
        gtk.gdk.pointer_ungrab()
        self.calendar.grab_remove()
        if self.sigid :
            self.cal_widget.disconnect(self.sigid)
            self.sigid = None
        if self.sigid_month :
            self.cal_widget.disconnect(self.sigid_month)
            self.sigid_month = None

    
<|MERGE_RESOLUTION|>--- conflicted
+++ resolved
@@ -251,17 +251,10 @@
         dismiss_editor.add_accelerator('clicked', agr, key, mod, gtk.ACCEL_VISIBLE)
         
     
-<<<<<<< HEAD
     #Can be called at any time to reflect the status of the Task
-    #Refresh should never interfere with the TaskView
-    #If a title is passed as a parameter, it will become
-    #The new window title. If not, we will look for the task title
-=======
-    #Can be called at any time to reflect the status of the Task.
     #Refresh should never interfere with the TaskView.
     #If a title is passed as a parameter, it will become
     #the new window title. If not, we will look for the task title.
->>>>>>> ddda6632
     #Refreshtext is whether or not we should refresh the TaskView
     #(doing it all the time is dangerous if the task is empty)
     def refresh_editor(self, title=None, refreshtext=False):
