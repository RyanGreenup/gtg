--- conflicted
+++ resolved
@@ -29,14 +29,8 @@
 
 ### CONSTANTS ################################################################
 
-<<<<<<< HEAD
-DATA_DIR = "share/gtg"
 HELP_DIR = "share/help"
-GLOBAL_ICON_DIR = "share/icons/hicolor"
-=======
-HELP_DIR        = "share/help"
 GLOBAL_ICON_DIR = "share/icons"
->>>>>>> 3b164c88
 
 ### TOOLS ####################################################################
 
